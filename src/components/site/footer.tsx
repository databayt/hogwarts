import React from 'react';
import Image from 'next/image';
import Link from 'next/link';
import { Button } from '@/components/ui/button';

const Footer = () => {
  return (
    <footer className="border-t border-border pt-16 pb-6 bg-muted full-bleed">
<<<<<<< HEAD
      <div className='w-full mx-auto max-w-[1280px]'>
=======
      <div className='container'>
>>>>>>> b3722380
        <div className="flex flex-col lg:flex-row gap-8 lg:gap-12">
          {/* Map Section */}
          <div className="lg:flex-[2] lg:min-w-0">
            <div className="relative w-[75%] aspect-[3/2] mb-4 overflow-hidden">
              <Image 
                src="/site/map.jpeg" 
                alt="Hogwarts Castle Map" 
                fill
                className="object-contain "
                sizes="(max-width: 768px) 70vw, (max-width: 1200px) 40vw, 33vw"
              />
            </div>
            
            {/* Address & Hours */}
            <div className="pb-4 space-y-2">
              <div>
                <p className="text-sm text-muted-foreground">
                  123 Magical Learning Lane, <br /> Education City, EC 12345
                </p>
              </div>
              {/* <div>
                <p className="text-sm text-muted-foreground">
                  Mon-Fri: 8AM-5PM
                </p>
              </div> */}
            </div>
            
            <Button variant="ghost" asChild className='flex items-center justify-start hover:bg-transparent hover:underline p-0'>
              <Link href="/#" className="flex items-end">
                <Image src="/site/z.png" alt="Witch" width={40} height={40} className="dark:invert"/>
                Get Directions
              </Link>
            </Button>
          </div>

          {/* Navigation Columns */}
          <div className="lg:flex-[3] grid grid-cols-2 md:flex md:justify-between gap-4 md:gap-0">
            {/* Academics */}
            <div>
              <h3 className="muted tracking-wider uppercase mb-3">
                Academics
              </h3>
              <ul className="space-y-2">
                <li>
                  <Link href="/houses" className="muted hover:text-primary transition-colors">
                    Houses
                  </Link>
                </li>
                <li>
                  <Link href="/curriculum" className="muted hover:text-primary transition-colors">
                    Curriculum
                  </Link>
                </li>
                <li>
                  <Link href="/faculty" className="muted hover:text-primary transition-colors">
                    Faculty
                  </Link>
                </li>
                <li>
                  <Link href="/library" className="muted hover:text-primary transition-colors">
                    Library
                  </Link>
                </li>
                <li>
                  <Link href="/subjects" className="muted hover:text-primary transition-colors">
                    Subjects
                  </Link>
                </li>
                <li>
                  <Link href="/exams" className="muted hover:text-primary transition-colors">
                    Exams
                  </Link>
                </li>
              </ul>
            </div>

            {/* Campus */}
            <div>
              <h3 className="muted tracking-wider uppercase mb-3">
                Campus
              </h3>
              <ul className="space-y-2">
                <li>
                  <Link href="/admission" className="muted hover:text-primary transition-colors">
                    Admissions
                  </Link>
                </li>
                <li>
                  <Link href="/dormitories" className="muted hover:text-primary transition-colors">
                    Dormitories
                  </Link>
                </li>
                <li>
                  <Link href="/great-hall" className="muted hover:text-primary transition-colors">
                    Great Hall
                  </Link>
                </li>
                <li>
                  <Link href="/quidditch" className="muted hover:text-primary transition-colors">
                    Quidditch
                  </Link>
                </li>
                <li>
                  <Link href="/grounds" className="muted hover:text-primary transition-colors">
                    Grounds
                  </Link>
                </li>
              </ul>
            </div>

            {/* Activities */}
            <div>
              <h3 className="muted tracking-wider uppercase mb-3">
                Activities
              </h3>
              <ul className="space-y-2">
                <li>
                  <Link href="/clubs" className="muted hover:text-primary transition-colors">
                    Clubs
                  </Link>
                </li>
                <li>
                  <Link href="/events" className="muted hover:text-primary transition-colors">
                    Events
                  </Link>
                </li>
                <li>
                  <Link href="/sports" className="muted hover:text-primary transition-colors">
                    Sports
                  </Link>
                </li>
                <li>
                  <Link href="/competitions" className="muted hover:text-primary transition-colors">
                    Competitions
                  </Link>
                </li>
                <li>
                  <Link href="/tournaments" className="muted hover:text-primary transition-colors">
                    Tournaments
                  </Link>
                </li>
                <li>
                  <Link href="/ceremonies" className="muted hover:text-primary transition-colors">
                    Ceremonies
                  </Link>
                </li>
                <li>
                  <Link href="/traditions" className="muted hover:text-primary transition-colors">
                    Traditions
                  </Link>
                </li>
              </ul>
            </div>

            {/* Support */}
            <div>
              <h3 className="text-sm font-semibold text-foreground tracking-wider uppercase mb-3">
                Support
              </h3>
              <ul className="space-y-2">
                <li>
                  <Link href="/about" className="text-base font-light text-muted-foreground hover:text-primary transition-colors">
                    About
                  </Link>
                </li>
                <li>
                  <Link href="/contact" className="text-base font-light text-muted-foreground hover:text-primary transition-colors">
                    Contact
                  </Link>
                </li>
                <li>
                  <Link href="/help" className="text-base font-light text-muted-foreground hover:text-primary transition-colors">
                    Help Center
                  </Link>
                </li>
                <li>
                  <Link href="/alumni" className="text-base font-light text-muted-foreground hover:text-primary transition-colors">
                    Alumni
                  </Link>
                </li>
                <li>
                  <Link href="/careers" className="text-base font-light text-muted-foreground hover:text-primary transition-colors">
                    Careers
                  </Link>
                </li>
              </ul>
            </div>
          </div>
        </div>

        {/* Bottom Section */}
        <div className="mt-8 pt-6 border-t border-border">
          <div className="flex flex-col md:flex-row items-center">
            <div className="flex items-center gap-4">
              <div className="flex items-center gap-3">
                <Image src="/logo.png" alt="Hogwarts Logo" width={32} height={32} className="dark:invert" />
                <span className="text-lg font-bold text-foreground">Hogwarts</span>
              </div>
              <Link href="/terms" className="text-base font-light text-muted-foreground hover:text-primary transition-colors">Terms</Link>
              <Link href="/privacy" className="text-base font-light text-muted-foreground hover:text-primary transition-colors">Privacy</Link>
            </div>
            
            {/* Social Icons - Commented out as in original */}
            {/* <div className="flex items-center gap-4 pl-8">
              <Link href="#" className="text-muted-foreground hover:text-primary transition-colors">
                <svg className="w-5 h-5" fill="currentColor" viewBox="0 0 24 24" aria-hidden="true">
                  <path d="M8.29 20.251c7.547 0 11.675-6.253 11.675-11.675 0-.178 0-.355-.012-.53A8.348 8.348 0 0022 5.92a8.19 8.19 0 01-2.357.646 4.118 4.118 0 001.804-2.27 8.224 8.224 0 01-2.605.996 4.107 4.107 0 00-6.993 3.743 11.65 11.65 0 01-8.457-4.287 4.106 4.106 0 001.27 5.477A4.072 4.072 0 712.8 9.713v.052a4.105 4.105 0 003.292 4.022 4.095 4.095 0 01-1.853.07 4.108 4.108 0 003.834 2.85A8.233 8.233 0 712 18.407a11.616 11.616 0 006.29 1.84" />
                </svg>
              </Link>
              <Link href="#" className="text-muted-foreground hover:text-primary transition-colors">
                <svg className="w-5 h-5" fill="currentColor" viewBox="0 0 24 24" aria-hidden="true">
                  <path fillRule="evenodd" d="M22 12c0-5.523-4.477-10-10-10S2 6.477 2 12c0 4.991 3.657 9.128 8.438 9.878v-6.987h-2.54V12h2.54V9.797c0-2.506 1.492-3.89 3.777-3.89 1.094 0 2.238.195 2.238.195v2.46h-1.26c-1.243 0-1.63.771-1.63 1.562V12h2.773l-.443 2.89h-2.33v6.988C18.343 21.128 22 16.991 22 12z" clipRule="evenodd" />
                </svg>
              </Link>
              <Link href="#" className="text-muted-foreground hover:text-primary transition-colors">
                <svg className="w-5 h-5" fill="currentColor" viewBox="0 0 24 24" aria-hidden="true">
                  <path d="M23.498 6.186a3.016 3.016 0 0 0-2.122-2.136C19.505 3.545 12 3.545 12 3.545s-7.505 0-9.377.505A3.017 3.017 0 0 0 .502 6.186C0 8.07 0 12 0 12s0 3.93.502 5.814a3.016 3.016 0 0 0 2.122 2.136c1.871.505 9.376.505 9.376.505s7.505 0 9.377-.505a3.015 3.015 0 0 0 2.122-2.136C24 15.93 24 12 24 12s0-3.93-.502-5.814zM9.545 15.568V8.432L15.818 12l-6.273 3.568z"/>
                </svg>
              </Link>
            </div> */}
          </div>
        </div>
      </div>
    </footer>
  );
};

export default Footer;<|MERGE_RESOLUTION|>--- conflicted
+++ resolved
@@ -6,11 +6,7 @@
 const Footer = () => {
   return (
     <footer className="border-t border-border pt-16 pb-6 bg-muted full-bleed">
-<<<<<<< HEAD
-      <div className='w-full mx-auto max-w-[1280px]'>
-=======
       <div className='container'>
->>>>>>> b3722380
         <div className="flex flex-col lg:flex-row gap-8 lg:gap-12">
           {/* Map Section */}
           <div className="lg:flex-[2] lg:min-w-0">
