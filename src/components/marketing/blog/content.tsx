import type { getDictionary } from "@/components/internationalization/dictionaries";
import type { Locale } from "@/components/internationalization/config";

interface Props {
  dictionary: Awaited<ReturnType<typeof getDictionary>>;
  lang: Locale;
}

export default function BlogContent(props: Props) {
  return (
    <div>
        Blog
<<<<<<< HEAD
        <p>Mohamed Ali</p>
=======
        <p>Mohanad Adam</p>
        <p>Mohamed Abdelbasit</p>
        <p>Asmaa Sayed</p>
>>>>>>> fda226bd
    </div>
  )
}<|MERGE_RESOLUTION|>--- conflicted
+++ resolved
@@ -10,13 +10,10 @@
   return (
     <div>
         Blog
-<<<<<<< HEAD
         <p>Mohamed Ali</p>
-=======
         <p>Mohanad Adam</p>
         <p>Mohamed Abdelbasit</p>
         <p>Asmaa Sayed</p>
->>>>>>> fda226bd
     </div>
   )
 }